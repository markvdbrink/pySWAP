from pathlib import Path

from pandas import DataFrame, read_csv
<<<<<<< HEAD
from .load_dataset import IS_WINDOWS
=======
>>>>>>> de9e40f8

import pyswap as ps

from .load_dataset import IS_WINDOWS


def _make_grassgrowth():
    meta = ps.Metadata(
        author="John Doe",
        institution="University of Somewhere",
        email="john.doe@somewhere.com",
        project="pySWAP test - grass growth",
        swap_ver="4.2",
    )

    simset = ps.GeneralSettings(
        tstart="1980-01-01",
        tend="1984-12-31",
        nprintday=1,
        swerror=1,
        swmonth=0,
        period=1,
        swres=0,
        swodat=0,
        swyrvar=0,
        datefix="1984-12-31",
        swcsv=1,
        inlist_csv=["pgrassdm", "grassdm", "pmowdm", "mowdm"],
    )

    # %% Meteorology section
    from pyswap import testcase

    meteo_data = ps.MetFile(metfil="260.met", content=testcase.load_met("grassgrowth"))

    meteo = ps.Meteorology(
        lat=51.0,
        swetr=0,
        metfile=meteo_data,
        swdivide=1,
        swmetdetail=0,
        swetsine=0,
        swrain=2,
        alt=1.9,
        altw=10.0,
        angstroma=0.25,
        angstromb=0.5,
    )

    # %% Grass crp file
    grass_chtb = ps.plant.CHTB_GRASS.create({
        "DNR": [0.0, 180.0, 366.0],
        "CH": [12.0, 12.0, 12.0],
    })

    grass_slatb = ps.plant.SLATB_GRASS.create({
        "DNR": [1.00, 80.00, 300.00, 366.00],
        "SLA": [0.0015, 0.0015, 0.0020, 0.0020],
    })

    amaxtb_grass = ps.plant.AMAXTB_GRASS.create({
        "DNR": [1.00, 95.00, 200.00, 275.00, 366.00],
        "AMAX": [40.00, 40.00, 35.00, 25.00, 25.00],
    })

    grass_tmpftb = ps.plant.TMPFTB.create({
        "TAVD": [0.00, 5.00, 15.00, 25.00, 40.00],
        "TMPF": [0.00, 0.70, 1.00, 1.00, 0.00],
    })
    grass_tmnftb = ps.plant.TMNFTB.create({"TMNR": [0.0, 4.0], "TMNF": [0.0, 1.0]})

    grass_rfsetb = ps.plant.RFSETB_GRASS.create({
        "DNR": [1.00, 366.00],
        "RFSE": [1.0000, 1.0000],
    })

    grass_frtb = ps.plant.FRTB_GRASS.create({
        "DNR": [1.00, 366.00],
        "FR": [0.3000, 0.3000],
    })

    grass_fltb = ps.plant.FLTB_GRASS.create({
        "DNR": [1.00, 366.00],
        "FL": [0.6000, 0.6000],
    })

    grass_fstb = ps.plant.FSTB_GRASS.create({
        "DNR": [1.00, 366.00],
        "FS": [0.4000, 0.4000],
    })

    grass_rdrrtb = ps.plant.RDRRTB_GRASS.create({
        "DNR": [1.0, 180.0, 366.0],
        "RDRR": [0.0, 0.02, 0.02],
    })

    grass_rdrstb = ps.plant.RDRSTB_GRASS.create({
        "DNR": [1.0, 180.0, 366.0],
        "RDRS": [0.0, 0.02, 0.02],
    })

    grass_rdctb = ps.plant.RDCTB.create({"RRD": [0.0, 1.0], "RDENS": [1.0, 0.0]})

    grass_settings = ps.plant.CropDevelopmentSettingsGrass(
        swcf=2,
        table_dvs_ch=grass_chtb,
        albedo=0.23,
        rsc=100.0,
        rsw=0.0,
        tdwi=1000.00,
        laiem=0.63000,
        rgrlai=0.00700,
        swtsum=1,
        ssa=0.0004,
        span=30.00,
        tbase=0.00,
        slatb=grass_slatb,
        kdif=0.60,
        kdir=0.75,
        eff=0.50,
        amaxtb=amaxtb_grass,
        tmpftb=grass_tmpftb,
        tmnftb=grass_tmnftb,
        cvl=0.6850,
        cvr=0.6940,
        cvs=0.6620,
        q10=2.0000,
        rml=0.0300,
        rmr=0.0150,
        rms=0.0150,
        rfsetb=grass_rfsetb,
        frtb=grass_frtb,
        fltb=grass_fltb,
        fstb=grass_fstb,
        perdl=0.050,
        rdrrtb=grass_rdrrtb,
        rdrstb=grass_rdrstb,
        swrd=2,
        rdi=10.0,
        rri=1.0,
        rdc=40.0,
        swdmi2rd=1,
        swrdc=0,
        rdctb=grass_rdctb,
    )

    grass_ox_stress = ps.OxygenStress(
        swoxygen=1,
        hlim1=0.0,
        hlim2u=1.0,
        hlim2l=-1.0,
        swwrtnonox=1,
        aeratecrit=0.7,
    )

    grass_drought_stress = ps.DroughtStress(
        swdrought=1, hlim3h=-200.0, hlim3l=-800.0, hlim4=-8000.0, adcrh=0.5, adcrl=0.1
    )

    grass_salt_stress = ps.SaltStress(swsalinity=0)

    grass_interception = ps.Interception(swinter=1, cofab=0.25)

    grass_co2 = ps.CO2Correction(swco2=0)

    grass_dmmowtb = ps.plant.DMMOWTB.create({
        "DNR": [120.0, 152.0, 182.0, 213.0, 366.0],
        "DMMOW": [4700.0, 3700.0, 3200.0, 2700.0, 2700.0],
    })

    grass_dmmowdelay = ps.plant.DMMOWDELAY.create({
        "DMMOWDELAY": [0.0, 2000.0, 4000.0],
        "DAYDELAY": [2, 3, 4],
    })

    dateharvest = [
        "1980-05-06",
        "1980-05-28",
        "1980-06-24",
        "1980-07-24",
        "1980-08-19",
        "1980-09-17",
        "1980-10-23",
        "1981-04-14",
        "1981-05-19",
        "1981-06-16",
        "1981-07-14",
        "1981-08-05",
        "1981-09-08",
        "1981-10-28",
        "1982-05-11",
        "1982-06-01",
        "1982-07-06",
        "1982-08-10",
        "1982-10-13",
        "1983-05-19",
        "1983-06-15",
        "1983-07-13",
        "1983-08-17",
        "1983-10-28",
        "1984-05-15",
        "1984-06-07",
        "1984-07-05",
        "1984-08-02",
        "1984-09-11",
        "1984-11-07",
    ]

    grass_management = ps.GrasslandManagement(
        seqgrazmow=[2, 2, 2, 2, 2, 2, 2, 2, 2, 2, 2, 2, 2, 2, 2, 2, 2, 2, 2, 2],
        swharvest=2,
        dateharvest=dateharvest,
        swdmmow=2,
        dmmowtb=grass_dmmowtb,
        maxdaymow=42,
        swlossmow=0,
        mowrest=700.0,
        table_dmmowdelay=grass_dmmowdelay,
        swpotrelmf=1,
        relmf=0.90,
    )

    grass_irrigation = ps.ScheduledIrrigation(schedule=0)

    crpgrass = ps.plant.CropFile(
        name="grassd",
        cropdev_settings=grass_settings,
        oxygenstress=grass_ox_stress,
        droughtstress=grass_drought_stress,
        saltstress=grass_salt_stress,
        interception=grass_interception,
        co2correction=grass_co2,
        grasslandmanagement=grass_management,
        scheduledirrigation=grass_irrigation,
    )

    # %% Creating the main Crop object

    croprotation = ps.plant.CROPROTATION.create({
        "CROPSTART": [
            "1980-01-01",
            "1981-01-01",
            "1982-01-01",
            "1983-01-01",
            "1984-01-01",
        ],
        "CROPEND": [
            "1980-12-31",
            "1981-12-31",
            "1982-12-31",
            "1983-12-31",
            "1984-12-31",
        ],
        "CROPFIL": ["'grassd'", "'grassd'", "'grassd'", "'grassd'", "'grassd'"],
        "CROPTYPE": [3, 3, 3, 3, 3],
    })

    crop = ps.plant.Crop(
        swcrop=1, rds=200.0, table_croprotation=croprotation, cropfiles=[crpgrass]
    )

    # %% Soil moisture setup

    soilmoisture = ps.SoilMoisture(swinco=2, gwli=-75.0)

    # %% surface flow settings

    surfaceflow = ps.SurfaceFlow(
        swpondmx=0, pondmx=0.2, rsro=0.5, rsroexp=1.0, swrunon=0
    )

    # %% evaporation settings

    evaporation = ps.Evaporation(
        cfevappond=1.25, swcfbs=0, rsoil=600.0, swredu=1, cofredbl=0.35, rsigni=0.5
    )

    # %% setting soil profile

    soil_profile = ps.soilwater.SOILPROFILE.create({
        "ISUBLAY": [1, 2, 3, 4, 5, 6, 7, 8, 9],
        "ISOILLAY": [1, 1, 2, 3, 3, 4, 4, 5, 5],
        "HSUBLAY": [5.0, 10.0, 10.0, 5.0, 20.0, 50.0, 20.0, 100.0, 120.0],
        "HCOMP": [1.0, 2.5, 5.0, 5.0, 10.0, 10.0, 20.0, 20.0, 40.0],
        "NCOMP": [5, 4, 2, 1, 2, 5, 1, 5, 3],
    })
    soil_hydraulic_functions = ps.soilwater.SOILHYDRFUNC.create({
        "ORES": [0.02, 0.02, 0.02, 0.01, 0.01],
        "OSAT": [0.40, 0.40, 0.40, 0.36, 0.36],
        "ALFA": [0.0227, 0.0227, 0.0227, 0.0216, 0.0216],
        "NPAR": [1.548, 1.548, 1.548, 1.540, 1.540],
        "KSATFIT": [9.65, 9.65, 9.65, 13.10, 13.10],
        "LEXP": [-0.983, -0.983, -0.983, -0.520, -0.520],
        "H_ENPR": [0.0, 0.0, 0.0, 0.0, 0.0],
        "KSATEXM": [9.65, 9.65, 9.65, 13.10, 13.10],
        "BDENS": [1300.0, 1300.0, 1300.0, 1300.0, 1300.0],
    })

    soilprofile = ps.SoilProfile(
        swsophy=0,
        table_soilprofile=soil_profile,
        swhyst=0,
        table_soilhydrfunc=soil_hydraulic_functions,
        swmacro=0,
    )
    # %% drainage settings

    dra_settings = ps.DraSettings(
        dramet=3, swdivd=1, cofani=[1.0, 1.0, 1.0, 1.0, 1.0], swdislay=0
    )

    flux_table = DataFrame({
        "DATOWL1": ["1980-01-01", "1984-12-31"],
        "LEVEL1": [-60.0, -60.0],
    })

    flux1 = ps.Flux(
        level_number=1,
        drares=750.0,
        infres=2000.0,
        swallo=1,
        l=500.0,
        zbotdr=-55.0,
        swdtyp=2,
        table_datowltb=flux_table,
    )

    drainageinfiltrationres = ps.DrainageInfRes(
        nrlevs=1, swintfl=0, list_levelfluxes=[flux1]
    )

    dra_file = ps.DraFile(
        drfil="swap", general=dra_settings, drainageinfres=drainageinfiltrationres
    )

    lateral_drainage = ps.Drainage(swdra=1, drafile=dra_file)

    # %% bottom boundary

    gwleveltable_path = Path(__file__).parent.joinpath(
        "./data/2-grassgrowth/gwlevel.csv"
    )

    if IS_WINDOWS:
        table_gwlevel = read_csv(gwleveltable_path)
    else:
        table_gwlevel = read_csv(gwleveltable_path, lineterminator="\n")

    bbc_file = ps.BBCFile(swbotb=1, table_gwlevel=table_gwlevel)

    bottom_boundary = ps.BottomBoundary(swbbcfile=1, bbcfile=bbc_file, bbcfil="swap")

    # %% heatflow

    soil_texture = ps.extras.SOILTEXTURES.create({
        "PSAND": [0.68, 0.68, 0.77, 0.86, 0.88],
        "PSILT": [0.27, 0.28, 0.19, 0.08, 0.09],
        "PCLAY": [0.05, 0.04, 0.04, 0.06, 0.03],
        "ORGMAT": [0.113, 0.053, 0.018, 0.019, 0.011],
    })

    soil_init_t = ps.extras.INITSOILTEMP.create({
        "ZH": [-10.0, -40.0, -70.0, -95.0],
        "TSOIL": [15.0, 12.0, 10.0, 9.0],
    })

    heat_flow = ps.HeatFlow(
        swhea=1,
        swcalt=2,
        swtopbhea=1,
        swbotbhea=1,
        table_initsoil=soil_init_t,
        table_soiltextures=soil_texture,
    )

    # %% model setup
    model = ps.Model(
        metadata=meta,
        general_settings=simset,
        meteorology=meteo,
        crop=crop,
        heatflow=heat_flow,
        soilmoisture=soilmoisture,
        surfaceflow=surfaceflow,
        evaporation=evaporation,
        soilprofile=soilprofile,
        lateraldrainage=lateral_drainage,
        bottomboundary=bottom_boundary,
    )

    return model<|MERGE_RESOLUTION|>--- conflicted
+++ resolved
@@ -1,10 +1,6 @@
 from pathlib import Path
 
 from pandas import DataFrame, read_csv
-<<<<<<< HEAD
-from .load_dataset import IS_WINDOWS
-=======
->>>>>>> de9e40f8
 
 import pyswap as ps
 
