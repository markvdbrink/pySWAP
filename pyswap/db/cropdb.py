--- conflicted
+++ resolved
@@ -67,14 +67,6 @@
             variety=self.yaml_content["CropParameters"]["Varieties"][variety]
         )
 
-<<<<<<< HEAD
-    def get_ecotype(self, ecotype: str):
-        return CropVariety(
-            variety=self.yaml_content["CropParameters"]["EcoTypes"][ecotype]
-        )
-
-=======
->>>>>>> bd94fe24
 
 class CropVariety(BaseModel):
     """Manage crop variety parameters.
